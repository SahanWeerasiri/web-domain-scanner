--- conflicted
+++ resolved
@@ -1,10 +1,6 @@
 # Web Domain Scanner
 
-<<<<<<< HEAD
-A comprehensive Python-based web domain reconnaissance tool that performs security scanning including subdomain discovery, service enumeration, web crawling, API endpoint discovery, and cloud service detection with AI-powered endpoint discovery.
-=======
 A comprehensive Python-based web domain reconnaissance tool that performs security scanning including subdomain discovery, service enumeration, web crawling, API endpoint discovery, and cloud service detection with advanced multi-provider AI-powered endpoint discovery.
->>>>>>> 9f172e71
 
 ## 🚀 Quick Start
 
@@ -16,13 +12,8 @@
 # 2. Run automated setup
 ./scripts/setup_environment.sh
 
-<<<<<<< HEAD
-# 3. Configure API key (optional)
-nano .env  # Add your Gemini API key
-=======
 # 3. Configure API keys (optional)
 nano .env  # Add your AI provider API keys
->>>>>>> 9f172e71
 
 # 4. Run a scan
 ./scripts/run_scan.sh example.com
@@ -32,13 +23,6 @@
 
 - **🔍 Subdomain Discovery** - DNS brute force enumeration
 - **🌐 Service Discovery** - Port scanning and service identification
-<<<<<<< HEAD
-- **🛠️ Web Fingerprinting** - Technology stack detection
-- **📁 Directory Brute Force** - Common directory discovery
-- **🤖 AI-Powered API Discovery** - Intelligent endpoint detection
-- **☁️ Cloud Service Detection** - AWS S3 buckets and CDN identification
-- **📊 Professional Reports** - HTML and JSON output with security assessment
-=======
 - **🛠️ Web Fingerprinting** - AI-enhanced technology stack detection
 - **📁 Directory Brute Force** - Common directory discovery
 - **🤖 Multi-Provider AI API Discovery** - Intelligent endpoint detection with multiple AI models
@@ -50,21 +34,16 @@
 - **☁️ Cloud Service Detection** - AWS S3 buckets and CDN identification
 - **📊 Professional Reports** - HTML and JSON output with security assessment
 - **⚡ Asynchronous Processing** - Optional async API for improved performance
->>>>>>> 9f172e71
 
 ## 📋 Prerequisites
 
 - Python 3.7+
 - nmap and dnsutils
 - Internet connection
-<<<<<<< HEAD
-- Gemini API key (optional, for AI features)
-=======
 - API keys (optional, for enhanced AI features):
   - Google Gemini API key
   - OpenAI API key
   - Anthropic API key
->>>>>>> 9f172e71
 
 ## 🛠️ Installation
 
@@ -107,10 +86,6 @@
 # Basic scan
 python src/main.py example.com
 
-<<<<<<< HEAD
-# With AI-powered endpoint discovery
-python src/main.py example.com --gemini-key YOUR_API_KEY
-=======
 # With AI-powered endpoint discovery (multiple options)
 python src/main.py example.com --gemini-key YOUR_GEMINI_KEY
 python src/main.py example.com --openai-key YOUR_OPENAI_KEY
@@ -118,7 +93,6 @@
 
 # Use multiple AI providers with asynchronous processing
 python src/main.py example.com --gemini-key YOUR_GEMINI_KEY --openai-key YOUR_OPENAI_KEY --async
->>>>>>> 9f172e71
 ```
 
 ### Quick Start Scripts
@@ -127,13 +101,8 @@
 # Complete scan with environment setup
 ./scripts/run_scan.sh example.com
 
-<<<<<<< HEAD
-# With Gemini API key
-./scripts/run_scan.sh example.com YOUR_GEMINI_API_KEY
-=======
 # With specific API key
 ./scripts/run_scan.sh example.com --gemini-key YOUR_GEMINI_KEY
->>>>>>> 9f172e71
 ```
 
 ## 📊 Sample Output
@@ -159,15 +128,10 @@
 ### Environment Variables (.env)
 
 ```env
-<<<<<<< HEAD
-# Gemini AI API Key (for AI-powered endpoint discovery)
-GEMINI_API_KEY=your_gemini_api_key_here
-=======
 # AI Provider API Keys
 GEMINI_API_KEY=your_gemini_api_key_here
 OPENAI_API_KEY=your_openai_api_key_here
 ANTHROPIC_API_KEY=your_anthropic_api_key_here
->>>>>>> 9f172e71
 
 # Scanner Configuration
 MAX_THREADS=15
@@ -182,20 +146,12 @@
 VERIFY_SSL=true
 ```
 
-<<<<<<< HEAD
-### Get Gemini API Key
-
-1. Visit [Google AI Studio](https://aistudio.google.com/apikey)
-2. Create a new API key
-3. Add to your `.env` file
-=======
 ### Get AI Provider API Keys
 
 1. **Google Gemini API Key**: Visit [Google AI Studio](https://aistudio.google.com/apikey)
 2. **OpenAI API Key**: Get from [OpenAI Platform](https://platform.openai.com/api-keys)
 3. **Anthropic Claude API Key**: Get from [Anthropic Console](https://console.anthropic.com/keys)
 4. Add to your `.env` file
->>>>>>> 9f172e71
 
 ## 🛡️ Security Notice
 
