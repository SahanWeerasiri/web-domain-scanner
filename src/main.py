import os
import logging
import json
import asyncio
from datetime import datetime
from urllib.parse import urlparse
import re
from pathlib import Path

import requests
import sys
import os

# Add project root to path for imports
current_dir = os.path.dirname(os.path.abspath(__file__))
project_root = os.path.dirname(current_dir)
sys.path.insert(0, project_root)
sys.path.insert(0, current_dir)

# Import modules
from modules.domain_enumeration import DomainEnumeration
from modules.service_discovery import ServiceDiscovery
from modules.web_crawling import WebCrawler
from modules.ai_integration import AIIntegration
from modules.cloud_detection import CloudDetector
from modules.utils import sanitize_domain, create_output_directory, create_web_wordlist
from output.report_generator import ReportGenerator

# Import config
from config.settings import (
    COMMON_PORTS, COMMON_SUBDOMAINS, REQUEST_HEADERS,
    CDN_INDICATORS, COMMON_S3_BUCKETS, GEMINI_API_KEY,
    OPENAI_API_KEY, ANTHROPIC_API_KEY
)

# Configure logging
logging.basicConfig(
    level=logging.INFO,
    format='%(asctime)s - %(levelname)s - %(message)s',
    handlers=[
        logging.FileHandler('reconnaissance.log'),
        logging.StreamHandler()
    ]
)

class DomainRecon:
    def __init__(self, domain_or_url, gemini_api_key=None, openai_api_key=None, anthropic_api_key=None, use_async=False):
        # Extract domain from URL if provided
        self.domain, self.sanitized_domain = sanitize_domain(domain_or_url)
        
        self.results = {}
        self.timestamp = datetime.now().strftime("%Y%m%d_%H%M%S")
        self.output_dir = create_output_directory(self.domain, self.timestamp)
        self.use_async = use_async
        
        # Setup feedback database path
        self.feedback_db_path = os.path.join(project_root, "data", "endpoint_feedback.json")
        Path(os.path.join(project_root, "data")).mkdir(exist_ok=True)
        
        # Use provided keys or fall back to environment variables
        gemini_key = gemini_api_key or GEMINI_API_KEY
        openai_key = openai_api_key or OPENAI_API_KEY
        anthropic_key = anthropic_api_key or ANTHROPIC_API_KEY
        
        # Initialize modules
        self.domain_enum = DomainEnumeration(self.domain)
        self.service_disc = ServiceDiscovery(self.domain)
        self.web_crawler = WebCrawler(self.domain)
        self.ai_integration = AIIntegration(
            gemini_api_key=gemini_key,
            openai_api_key=openai_key,
            anthropic_api_key=anthropic_key,
            cache_size=128,
            feedback_db_path=self.feedback_db_path
        )
        self.cloud_detector = CloudDetector(self.domain)
        
    def run_all(self):
        """Run all reconnaissance modules"""
        logging.info(f"Starting comprehensive reconnaissance for {self.domain}")
        
        try:
            self.subdomain_discovery()
            self.dns_enumeration()
            self.service_discovery()
            self.web_fingerprinting()
            self.directory_bruteforce()
            self.api_discovery()
            self.cloud_detection()
            
            logging.info(f"Reconnaissance completed. Results saved in {self.output_dir}")
            self.save_final_report()
        except Exception as e:
            logging.error(f"Reconnaissance failed: {str(e)}")
        
    def subdomain_discovery(self):
        """Discover subdomains"""
        self.results['subdomains'] = self.domain_enum.subdomain_discovery(COMMON_SUBDOMAINS)
    
    def dns_enumeration(self):
        """Enumerate DNS records"""
        self.results['dns_records'] = self.domain_enum.dns_enumeration()
    
    def service_discovery(self):
        """Discover open ports and services"""
        self.results['services'] = self.service_disc.discover_services(COMMON_PORTS)
    
<<<<<<< HEAD
    def web_crawl(self, crawl_level: str = 'smart', wordlist_path: str = None):
        """Run web crawling, directory bruteforce, and API discovery using WebCrawler.run_crawl_level"""
        logging.info(f"Starting web crawl for {self.domain} (level: {crawl_level})")
        crawl_results = self.web_crawler.run_crawl_level(crawl_level, wordlist_path)
        self.results['web_crawl'] = crawl_results
=======
    def web_fingerprinting(self):
        """Fingerprint web technologies with AI enhancement"""
        logging.info("Starting web technology fingerprinting")
        
        # Get basic fingerprinting results from web crawler
        basic_tech = self.web_crawler.web_fingerprinting()
        
        # Try to enhance with AI technology detection
        enhanced_tech = set(basic_tech)
        
        # Attempt to get page content for AI-powered detection
        base_urls = [
            f"https://{self.domain}",
            f"http://{self.domain}",
            f"https://www.{self.domain}",
            f"http://www.{self.domain}"
        ]
        
        for base_url in base_urls:
            page_content = self.web_crawler.scrape_page_content(base_url, headers=REQUEST_HEADERS)
            if page_content:
                # Use AI integration to detect technologies
                ai_detected_tech = self.ai_integration.detect_technology(page_content)
                if ai_detected_tech:
                    logging.info(f"AI detected additional technologies: {', '.join(ai_detected_tech)}")
                    enhanced_tech.update(ai_detected_tech)
                break
        
        self.results['web_technologies'] = list(enhanced_tech)
    
    def directory_bruteforce(self):
        """Brute force common web directories"""
        wordlist_path = create_web_wordlist(self.output_dir)
        self.results['directories'] = self.web_crawler.directory_bruteforce(wordlist_path)
    
    def api_discovery(self):
        """Discover common API endpoints using multiple AI providers with fallback"""
        logging.info("Starting API discovery")
        self.results['api_endpoints'] = []
        
        # Default common endpoints
        common_endpoints = [
            'api', 'api/v1', 'rest', 'graphql', 
            'swagger', 'swagger.json', 'api-docs',
            'graphiql', 'v1', 'v2', 'oauth', 'calculator'
        ]
        
        base_urls = [
            f"http://{self.domain}",
            f"https://{self.domain}",
            f"http://www.{self.domain}",
            f"https://www.{self.domain}"
        ]
        
        # Try to scrape content and generate AI-powered endpoints
        ai_endpoints = []
        successful_scrape = False
        
        if self.ai_integration.available_providers:
            # Log available providers
            providers_str = ", ".join(self.ai_integration.available_providers)
            logging.info(f"Using AI providers for endpoint discovery: {providers_str}")
            
            for base_url in base_urls:
                page_content = self.web_crawler.scrape_page_content(base_url, headers=REQUEST_HEADERS)
                if page_content:
                    successful_scrape = True
                    
                    # Use async or sync method based on configuration
                    if self.use_async:
                        # Run async endpoint generation in a sync context
                        try:
                            loop = asyncio.get_event_loop()
                        except RuntimeError:
                            # Create new event loop if none exists
                            loop = asyncio.new_event_loop()
                            asyncio.set_event_loop(loop)
                            
                        ai_endpoints = loop.run_until_complete(
                            self.ai_integration.generate_ai_endpoints_async(page_content, self.domain)
                        )
                        logging.info(f"Generated endpoints using async AI integration")
                    else:
                        # Use synchronous endpoint generation
                        ai_endpoints = self.ai_integration.generate_ai_endpoints(page_content, self.domain)
                    
                    if ai_endpoints:
                        logging.info(f"Generated {len(ai_endpoints)} endpoints from {base_url} using AI analysis")
                        break
                    else:
                        logging.warning(f"No endpoints generated from {base_url}")
                else:
                    logging.warning(f"Failed to scrape {base_url}")
        else:
            # Even without API keys, try intelligent fallback analysis
            logging.info("No AI providers configured. Using fallback content analysis for endpoint discovery")
            for base_url in base_urls:
                page_content = self.web_crawler.scrape_page_content(base_url, headers=REQUEST_HEADERS)
                if page_content:
                    successful_scrape = True
                    ai_endpoints = self.ai_integration.generate_intelligent_fallback_endpoints(page_content)
                    if ai_endpoints:
                        logging.info(f"Generated {len(ai_endpoints)} endpoints from {base_url} using content analysis")
                        break
                else:
                    logging.warning(f"Failed to scrape {base_url}")
            
            if not successful_scrape:
                logging.info("No content could be scraped for intelligent endpoint generation")
        
        # Combine default and AI-generated endpoints
        all_endpoints = list(set(common_endpoints + ai_endpoints))
        ai_count = len(ai_endpoints)
        default_count = len(common_endpoints)
        total_count = len(all_endpoints)
        
        logging.info(f"Testing {total_count} total endpoints ({ai_count} from analysis, {default_count} default)")
        
        found_endpoints = []
        for base_url in base_urls:
            for endpoint in all_endpoints:
                url = f"{base_url}/{endpoint}"
                try:
                    response = requests.get(url, timeout=3, verify=False if 'netlify.app' in url else True)
                    if response.status_code < 400:
                        endpoint_info = {
                            'url': url,
                            'status': response.status_code,
                            'content_type': response.headers.get('Content-Type'),
                            'source': 'content_analysis' if endpoint in ai_endpoints else 'default'
                        }
                        found_endpoints.append(endpoint_info)
                        source_type = 'analyzed' if endpoint in ai_endpoints else 'default'
                        logging.info(f"Found {source_type} endpoint: {url} ({response.status_code})")
                        
                        # Record successful endpoint discovery for learning
                        if endpoint in ai_endpoints:
                            self.ai_integration.save_feedback(self.domain, endpoint, True)
                except requests.RequestException:
                    # Record unsuccessful endpoint prediction for learning
                    if endpoint in ai_endpoints:
                        self.ai_integration.save_feedback(self.domain, endpoint, False)
                    continue
        
        self.results['api_endpoints'] = found_endpoints
>>>>>>> f78e8404
    
    def cloud_detection(self):
        """Detect cloud services and CDNs"""
        self.results['cloud_services'] = self.cloud_detector.detect_cloud_services(
            COMMON_S3_BUCKETS, CDN_INDICATORS
        )
    
    # Update the save_final_report method
    def save_final_report(self):
        """Save all results to JSON and HTML reports"""
        report_generator = ReportGenerator(self.results, self.output_dir, self.domain)

        # Generate JSON report
        json_report_path = report_generator.generate_json_report()
        logging.info(f"JSON report saved to {json_report_path}")
        
        # Generate HTML report
        html_report_path = report_generator.generate_html_report()
        logging.info(f"HTML report saved to {html_report_path}")
        
        # Generate summary
        summary = report_generator.generate_summary()
        logging.info(f"Reconnaissance summary: {summary}")

if __name__ == "__main__":
    import argparse
    
    parser = argparse.ArgumentParser(description="Comprehensive Domain Reconnaissance Tool")
    parser.add_argument("domain", help="Domain to investigate")
    
    # AI provider arguments
    ai_group = parser.add_argument_group('AI Integration Options')
    ai_group.add_argument("--gemini-key", help="Gemini API key for AI-powered endpoint discovery")
    ai_group.add_argument("--openai-key", help="OpenAI API key for AI-powered endpoint discovery")
    ai_group.add_argument("--anthropic-key", help="Anthropic Claude API key for AI-powered endpoint discovery")
    ai_group.add_argument("--async", dest="use_async", action="store_true", help="Use asynchronous processing for AI endpoint generation")
    
    args = parser.parse_args()
    
    recon = DomainRecon(
        args.domain, 
        gemini_api_key=args.gemini_key,
        openai_api_key=args.openai_key,
        anthropic_api_key=args.anthropic_key,
        use_async=args.use_async
    )
    recon.run_all()<|MERGE_RESOLUTION|>--- conflicted
+++ resolved
@@ -105,13 +105,11 @@
         """Discover open ports and services"""
         self.results['services'] = self.service_disc.discover_services(COMMON_PORTS)
     
-<<<<<<< HEAD
     def web_crawl(self, crawl_level: str = 'smart', wordlist_path: str = None):
         """Run web crawling, directory bruteforce, and API discovery using WebCrawler.run_crawl_level"""
         logging.info(f"Starting web crawl for {self.domain} (level: {crawl_level})")
         crawl_results = self.web_crawler.run_crawl_level(crawl_level, wordlist_path)
         self.results['web_crawl'] = crawl_results
-=======
     def web_fingerprinting(self):
         """Fingerprint web technologies with AI enhancement"""
         logging.info("Starting web technology fingerprinting")
@@ -257,7 +255,6 @@
                     continue
         
         self.results['api_endpoints'] = found_endpoints
->>>>>>> f78e8404
     
     def cloud_detection(self):
         """Detect cloud services and CDNs"""
