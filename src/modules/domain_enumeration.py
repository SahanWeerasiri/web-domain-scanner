import socket
import dns.resolver
import dns.zone
import dns.query
import logging
import requests
from concurrent.futures import ThreadPoolExecutor
import time
from typing import List, Dict, Set
import random
import json

<<<<<<< HEAD
# from . import utils
import utils
=======
import os
import sys
sys.path.append(os.path.abspath(os.path.join(os.path.dirname(__file__), '..')))
import modules.utils as utils

>>>>>>> 9f172e71
class EnumerationConfig:
    """Configuration management for enumeration parameters"""
    
    def __init__(self):
        self.rate_limit = 10  # requests per second
        self.timeout = 5      # seconds per request
        self.retry_attempts = 3
        self.doh_fallback = True
        self.cdn_bypass = True
        self.thread_count = 10
        self.rate_limiting_enabled = True

class DomainEnumeration:
<<<<<<< HEAD
=======
    def subdomain_discovery(self, wordlist=None):
        """
        Public method to perform subdomain discovery and store results in self.results['subdomains'].
        Optionally accepts a wordlist for brute force.
        """
        # Use enhanced_active_enumeration if wordlist is provided, else passive + active
        discovered = set()
        if wordlist:
            discovered.update(self.enhanced_active_enumeration(wordlist))
        else:
            # Combine passive and active
            self.passive_enumeration()
            discovered.update(self._extract_subdomains_from_passive())
            discovered.update(self._extract_subdomains_from_active())
            discovered.update(self._extract_subdomains_from_dns())
        # Verify subdomains
        verified = self._verify_subdomains(discovered)
        self.results['subdomains'] = verified
        return verified
>>>>>>> 9f172e71
    def __init__(self, domain, config=None):
        self.domain = domain
        self.config = config or EnumerationConfig()
        self.results = {
            'subdomains': {},
            'dns_records': {},
            'passive_data': {},
            'active_discovery': {}
        }
        self.session = requests.Session()
        self.session.headers.update({'User-Agent': 'Mozilla/5.0 (Windows NT 10.0; Win64; x64) AppleWebKit/537.36'})
        self.rate_limiter = RateLimiter(self.config.rate_limit)
        logging.basicConfig(level=logging.INFO, format='%(asctime)s - %(levelname)s - %(message)s')

    # === PASSIVE ENUMERATION METHODS ===
    
    def passive_enumeration(self):
        """Comprehensive passive data collection"""
        logging.info("Starting passive enumeration")
        self.results['passive_data'] = {
            'certificate_transparency': self._query_ct_logs(),
            'ssl_certificates': self._query_ssl_certificates(),
            'wayback_machine': self._query_wayback_machine(),
            'threat_intelligence': self._query_threat_intel_apis(),
            'dns_history': self._query_dns_history()
        }
        return self.results['passive_data']

    def _query_ct_logs(self) -> Dict:
        """Query multiple CT log sources"""
        sources = {
            'crt_sh': self._query_crtsh(),
            'google_ct': self._query_google_ct(),
            'certspotter': self._query_certspotter()
        }
        return sources

    def _query_crtsh(self) -> Dict:
        """Query crt.sh certificate transparency logs"""
        logging.info("Querying crt.sh")
        result = {}
        
        # Try multiple approaches
        approaches = [
            f"https://crt.sh/?q=%25.{self.domain}&output=json",  # Subdomains
            f"https://crt.sh/?q={self.domain}&output=json",      # Main domain
            f"https://crt.sh/?q=%.{self.domain}&output=json"     # Alternative wildcard
        ]
        
        subdomains = set()
        
        for url in approaches:
            try:
                response = requests.get(url, timeout=15)
                if response.status_code == 200:
                    data = response.json()
                    
                    for entry in data:
                        # Extract common name and alternative names
                        common_name = entry.get('common_name', '').strip()
                        name_value = entry.get('name_value', '').strip()
                        
                        # Process common name
                        if common_name and self.domain in common_name.lower():
                            clean_name = common_name.lower().replace('*.', '')
                            if clean_name.endswith(self.domain):
                                subdomains.add(clean_name)
                        
                        # Process alternative names
                        if name_value:
                            for name in name_value.split('\n'):
                                name = name.strip().lower().replace('*.', '')
                                if name and name.endswith(self.domain):
                                    subdomains.add(name)
                    
                    logging.info(f"Found {len(subdomains)} subdomains from crt.sh approach: {url}")
                    break  # Stop on first successful request
                    
            except requests.exceptions.Timeout:
                logging.warning(f"Timeout for crt.sh query: {url}")
                continue
            except Exception as e:
                logging.error(f"Error querying crt.sh with {url}: {str(e)}")
                continue
        
        result['subdomains'] = list(subdomains)
        logging.info(f"Total found {len(result['subdomains'])} unique subdomains from crt.sh")
        return result

    def _query_google_ct(self) -> Dict:
        """Query Google Certificate Transparency"""
        logging.info("Querying Google CT")
        # Implementation for Google CT via ct.googleapis.com
        url = f"https://ct.googleapis.com/logs/ct_log_list"
        # For now, return empty but could implement full CT log querying
        return {'subdomains': []}

    # def _query_google_ct(self) -> Dict:
    #     """Query Google Certificate Transparency with detailed logging"""
    #     logging.info("=== Starting Google CT query for domain: %s ===", self.domain)
        
    #     result = {'subdomains': []}
        
    #     try:
    #         url = (
    #             f"https://transparencyreport.google.com/transparencyreport/api/v3/httpsreport/ct/certsearch"
    #             f"?include_expired=true&include_subdomains=true&domain={self.domain}"
    #         )
    #         logging.info("[Google CT] Sending request to URL: %s", url)
            
    #         response = requests.get(url, timeout=self.config.timeout)
    #         logging.info("[Google CT] Received response with status code: %s", response.status_code)
            
    #         if response.status_code != 200:
    #             logging.warning("[Google CT] Non-200 response. Cannot fetch data.")
    #             return result
            
    #         content = response.text
            
    #         # Remove Google API anti-JSON prefix
    #         if content.startswith(")]}'\n"):
    #             content = content[5:]
    #             logging.debug("[Google CT] Removed anti-JSON prefix from response")
            
    #         try:
    #             data = json.loads(content)
    #             logging.info("[Google CT] JSON parsed successfully")
                
    #             if data and isinstance(data, list) and len(data) > 0 and isinstance(data[0], list) and len(data[0]) > 1:
    #                 entries = data[0][1]
    #                 logging.info("[Google CT] Found %d entries in response", len(entries))
                    
    #                 subdomains = set()
    #                 for i, entry in enumerate(entries, start=1):
    #                     if isinstance(entry, list) and len(entry) > 0:
    #                         domain_name = entry[0]
    #                         logging.debug("[Google CT] Entry %d: %s", i, domain_name)
    #                         if self.domain in domain_name and domain_name.endswith(self.domain):
    #                             subdomains.add(domain_name.lower())
                    
    #                 result['subdomains'] = list(subdomains)
    #                 logging.info("[Google CT] Total unique subdomains found: %d", len(result['subdomains']))
                    
    #                 if len(result['subdomains']) == 0:
    #                     logging.info("[Google CT] No subdomains matched the target domain in entries")
    #             else:
    #                 logging.info("[Google CT] Response structure does not contain entries")
            
    #         except json.JSONDecodeError as e:
    #             logging.error("[Google CT] JSON parsing failed: %s", str(e))
        
    #     except requests.exceptions.Timeout:
    #         logging.warning("[Google CT] Request timed out")
    #     except requests.exceptions.RequestException as e:
    #         logging.error("[Google CT] Request failed: %s", str(e))
    #     except Exception as e:
    #         logging.error("[Google CT] Unexpected error: %s", str(e))
        
    #     logging.info("=== Finished Google CT query for domain: %s ===", self.domain)
    #     logging.info("[Google CT] Subdomains returned: %s", result['subdomains'])
        
    #     return result


        

    def _query_certspotter(self) -> Dict:
        """Query CertSpotter API"""
        logging.info("Querying CertSpotter")
        # CertSpotter API requires authentication for detailed data
        # Using their free endpoint for basic subdomain enumeration
        url = f"https://api.certspotter.com/v1/issuances?domain={self.domain}&include_subdomains=true&expand=dns_names"
        
        try:
            response = requests.get(url, timeout=10)
            if response.status_code == 200:
                data = response.json()
                subdomains = set()
                
                for entry in data:
                    dns_names = entry.get('dns_names', [])
                    for name in dns_names:
                        if self.domain in name.lower() and not name.startswith('*.'):
                            subdomains.add(name.lower())
                
                return {'subdomains': list(subdomains)}
            else:
                logging.warning(f"CertSpotter returned status {response.status_code}")
                return {'subdomains': []}
        except Exception as e:
            logging.error(f"Error querying CertSpotter: {str(e)}")
            return {'subdomains': []}

    def _query_ssl_certificates(self) -> Dict:
        """Query SSL certificate databases"""
        apis = {
            'censys': self._query_censys(),
            'shodan': self._query_shodan(),
            'virustotal': self._query_virustotal_certs()
        }
        return apis

    def _query_censys(self) -> List[str]:
        """Query Censys SSL certificates"""
        logging.info("Querying Censys")
        # Implementation for Censys API
        return []

    def _query_shodan(self) -> List[str]:
        """Query Shodan SSL certificates"""
        logging.info("Querying Shodan")
        # Implementation for Shodan API
        return []

    def _query_virustotal_certs(self) -> List[str]:
        """Query VirusTotal certificates"""
        logging.info("Querying VirusTotal")
        # Implementation for VirusTotal API
        return []

    def _query_wayback_machine(self) -> Dict:
        """Extract historical subdomains from Wayback Machine"""
        logging.info("Querying Wayback Machine")
        
        try:
            # Query Wayback Machine for URLs
            url = f"http://web.archive.org/cdx/search/cdx?url=*.{self.domain}&output=json&fl=original&collapse=urlkey"
            response = requests.get(url, timeout=10)
            
            subdomains = set()
            if response.status_code == 200:
                data = response.json()
                for entry in data[1:]:  # Skip header row
                    if entry and len(entry) > 0:
                        original_url = entry[0]
                        if '://' in original_url:
                            domain_part = original_url.split('://')[1].split('/')[0]
                            if self.domain in domain_part and domain_part.endswith(self.domain):
                                subdomains.add(domain_part.lower())
            
            return {'subdomains': list(subdomains)}
            
        except Exception as e:
            logging.error(f"Error querying Wayback Machine: {str(e)}")
            return {'subdomains': []}

    def _query_threat_intel_apis(self) -> Dict:
        """Query threat intelligence APIs"""
        logging.info("Querying threat intelligence APIs")
        # Implementation for various threat intel sources
        return {}

    def _query_dns_history(self) -> Dict:
        """Query DNS historical records"""
        logging.info("Querying DNS history")
        # Implementation for DNS history services
        return {}

    # === ACTIVE ENUMERATION METHODS ===

    def enhanced_active_enumeration(self, wordlist=None):
        """Advanced active enumeration with multiple techniques"""
        logging.info("Starting enhanced active enumeration")
        
        # Dynamic wordlist generation
        if not wordlist:
            wordlist = self._generate_dynamic_wordlist()
        
        # Multi-method discovery
        methods = {
            'bruteforce': self._bruteforce_with_rate_limiting(wordlist),
            'dns_permutations': self._dns_permutation_attack(),
            'dns_zone_transfer': self._attempt_zone_transfer(),
            'dns_cache_snooping': self._dns_cache_snooping()
        }
        
        self.results['active_discovery'] = methods
        return self.results['active_discovery']

    def _bruteforce_with_rate_limiting(self, wordlist: List[str]) -> List[str]:
        """Rate-limited brute force with fallback mechanisms"""
        logging.info(f"Starting rate-limited brute force with {len(wordlist)} words")
        
        results = []
        with ThreadPoolExecutor(max_workers=self.config.thread_count) as executor:
            futures = []
            for word in wordlist:
                if self.config.rate_limiting_enabled:
                    self.rate_limiter.acquire()
                future = executor.submit(self._check_subdomain, word)
                futures.append(future)
            
            for future in futures:
                try:
                    result = future.result()
                    if result:
                        results.append(result)
                except Exception as e:
                    self._handle_enumeration_errors("bruteforce", e)
        
        return results

    def _check_subdomain(self, subdomain: str) -> str:
        """Check if subdomain exists with fallback to DoH"""
        full_domain = f"{subdomain}.{self.domain}"
        
        try:
            # Traditional DNS lookup
            result = socket.gethostbyname(full_domain)
            logging.info(f"Found subdomain: {full_domain} -> {result}")
            return full_domain
        except socket.gaierror:
            # Fallback to DNS-over-HTTPS
            if self.config.doh_fallback:
                doh_result = self._doh_query(full_domain)
                if doh_result:
                    return full_domain
        except Exception as e:
            logging.debug(f"Error checking {full_domain}: {e}")
        return None

    def _dns_permutation_attack(self) -> List[str]:
        """Generate and check DNS permutations"""
        logging.info("Starting DNS permutation attack")
        # Implementation for various permutation techniques
        return []

    def _attempt_zone_transfer(self) -> List[str]:
        """Attempt DNS zone transfer"""
        logging.info("Attempting DNS zone transfer")
        try:
            ns_answers = dns.resolver.resolve(self.domain, 'NS')
            nameservers = [str(ns) for ns in ns_answers]
            
            for ns in nameservers:
                try:
                    zone = dns.zone.from_xfr(dns.query.xfr(ns, self.domain))
                    if zone:
                        return [name for name in zone.nodes.keys()]
                except Exception:
                    continue
        except Exception as e:
            logging.warning(f"Zone transfer failed: {e}")
        return []

    def _dns_cache_snooping(self) -> List[str]:
        """DNS cache snooping techniques"""
        logging.info("Attempting DNS cache snooping")
        # Implementation for cache snooping
        return []

    # === DNS-OVER-HTTPS INTEGRATION ===

    def _doh_query(self, domain: str, record_type: str = 'A') -> str:
        """DNS-over-HTTPS query as fallback"""
        doh_servers = [
            'https://cloudflare-dns.com/dns-query',
            'https://dns.google/dns-query'
        ]
        
        for doh_server in doh_servers:
            try:
                params = {'name': domain, 'type': record_type}
                headers = {'accept': 'application/dns-json'}
                
                response = self.session.get(doh_server, params=params, headers=headers, timeout=self.config.timeout)
                if response.status_code == 200:
                    data = response.json()
                    if data.get('Answer'):
                        logging.info(f"Found via DoH: {domain}")
                        return domain
            except Exception as e:
                logging.warning(f"DoH query failed for {doh_server}: {e}")
                continue
        
        return None

    # === INTELLIGENT WORDLIST GENERATION ===

    def _generate_dynamic_wordlist(self) -> List[str]:
        """Generate context-aware wordlists using various techniques"""
        logging.info("Generating dynamic wordlist")
        
        wordlist_sources = {
            'common_subdomains': self._load_common_wordlist(),
            'target_specific': self._generate_target_specific_terms(),
            'llm_generated': self._generate_llm_based_terms(),
            'permutations': self._generate_permutations()
        }
        
        return self._merge_wordlists(wordlist_sources)

    def _load_common_wordlist(self) -> List[str]:
        """Load common subdomain wordlist"""
        common_subdomains = [
            'www', 'mail', 'ftp', 'localhost', 'webmail', 'smtp', 'pop', 'ns1', 'webdisk',
            'ns2', 'cpanel', 'whm', 'autodiscover', 'autoconfig', 'm', 'imap', 'test',
            'ns', 'blog', 'pop3', 'dev', 'www2', 'admin', 'forum', 'news', 'vpn', 'ns3',
            'mail2', 'new', 'mysql', 'old', 'lists', 'support', 'mobile', 'mx', 'static',
            'docs', 'beta', 'shop', 'sql', 'secure', 'demo', 'cp', 'calendar', 'wiki',
            'web', 'media', 'email', 'images', 'img', 'www1', 'intranet', 'portal', 'video'
        ]
        return common_subdomains

    def _generate_target_specific_terms(self) -> List[str]:
        """Generate target-specific terms based on domain analysis"""
        target_terms = []
        
        # Extract meaningful parts from domain
        domain_parts = self.domain.split('.')
        if len(domain_parts) >= 2:
            organization = domain_parts[0]  # e.g., 'uom' from 'online.uom.lk'
            
            # Generate variations based on organization name
            variations = [
                f"www{organization}",
                f"{organization}www",
                f"mail{organization}",
                f"{organization}mail",
                f"test{organization}",
                f"{organization}test",
                f"dev{organization}",
                f"{organization}dev",
                f"staging{organization}",
                f"{organization}staging"
            ]
            target_terms.extend(variations)
            
            # Add common organizational subdomains
            org_subdomains = [
                'admin', 'portal', 'intranet', 'extranet', 'vpn',
                'remote', 'access', 'login', 'auth', 'sso',
                'ldap', 'directory', 'hr', 'finance', 'it'
            ]
            target_terms.extend(org_subdomains)
        
        return target_terms

    def _generate_llm_based_terms(self) -> List[str]:
        """Generate terms using LLM-based approaches"""
        # Implementation for LLM integration
        return []

    def _generate_permutations(self) -> List[str]:
        """Generate subdomain permutations"""
        # Implementation for various permutation techniques
        return []

    def _merge_wordlists(self, wordlist_sources: Dict) -> List[str]:
        """Merge and deduplicate wordlists"""
        all_words = set()
        for source_name, words in wordlist_sources.items():
            all_words.update(words)
        return list(all_words)

    # === CDN BYPASS TECHNIQUES ===

    def _bypass_cdn_techniques(self) -> Dict:
        """Implement CDN bypass methods"""
        logging.info("Attempting CDN bypass techniques")
        
        techniques = {
            'dns_history': self._check_dns_history_for_origin(),
            'header_analysis': self._analyze_headers_for_origin(),
            'ip_range_scan': self._scan_known_hosting_ranges(),
            'selenium_crawling': self._selenium_based_discovery()
        }
        return techniques

    def _check_dns_history_for_origin(self) -> List[str]:
        """Check DNS history for origin IPs"""
        # Implementation for DNS history analysis
        return []

    def _analyze_headers_for_origin(self) -> Dict:
        """Analyze headers for origin server clues"""
        # Implementation for header analysis
        return {}

    def _scan_known_hosting_ranges(self) -> List[str]:
        """Scan known hosting IP ranges"""
        # Implementation for IP range scanning
        return []

    def _selenium_based_discovery(self) -> List[str]:
        """Use browser automation to bypass CDN protections"""
        logging.info("Starting Selenium-based discovery")
        # Implementation for Selenium automation
        return []

    # === DNS ENUMERATION (ORIGINAL) ===

    def dns_enumeration(self):
        """Enumerate DNS records"""
        logging.info("Starting DNS enumeration")
        self.results['dns_records'] = {}
        
        record_types = ['A', 'AAAA', 'MX', 'NS', 'TXT', 'CNAME', 'SOA']
        
        # Try to get records for both the target domain and its parent domain
        domains_to_check = [self.domain]
        
        # Add parent domain if current domain has subdomain structure
        domain_parts = self.domain.split('.')
        if len(domain_parts) > 2:
            parent_domain = '.'.join(domain_parts[1:])
            domains_to_check.append(parent_domain)
            logging.info(f"Also checking parent domain: {parent_domain}")
        
        for check_domain in domains_to_check:
            for record in record_types:
                try:
                    answers = dns.resolver.resolve(check_domain, record)
                    records = [rdata.to_text() for rdata in answers]
                    
                    # Store with domain prefix to distinguish
                    key = f"{record}_{check_domain}" if check_domain != self.domain else record
                    self.results['dns_records'][key] = records
                    logging.info(f"Found {len(records)} {record} records for {check_domain}")
                    
                except Exception as e:
                    logging.debug(f"Failed to get {record} records for {check_domain}: {str(e)}")
        
        return self.results['dns_records']

    # === RESULTS CORRELATION ===

    def correlate_results(self) -> List[str]:
        """Correlate findings from all sources and remove duplicates"""
        logging.info("Correlating results from all sources")
        
        all_subdomains = set()
        
        # Extract from passive data
        passive_subs = self._extract_subdomains_from_passive()
        all_subdomains.update(passive_subs)
        
        # Extract from active discovery
        active_subs = self._extract_subdomains_from_active()
        all_subdomains.update(active_subs)
        
        # Extract from DNS records
        dns_subs = self._extract_subdomains_from_dns()
        all_subdomains.update(dns_subs)
        
        # Validate and verify all discovered subdomains
        verified = self._verify_subdomains(all_subdomains)
        
        logging.info(f"Total unique subdomains found: {len(verified)}")
        return sorted(verified)

    def _extract_subdomains_from_passive(self) -> Set[str]:
        """Extract subdomains from passive data"""
        subdomains = set()
        
        # Extract from certificate transparency logs
        ct_data = self.results.get('passive_data', {}).get('certificate_transparency', {})
        
        # From crt.sh results
        crtsh_data = ct_data.get('crt_sh', {})
        if isinstance(crtsh_data, dict) and 'subdomains' in crtsh_data:
            subdomains.update(crtsh_data['subdomains'])
        
        # From CertSpotter results
        certspotter_data = ct_data.get('certspotter', {})
        if isinstance(certspotter_data, dict) and 'subdomains' in certspotter_data:
            subdomains.update(certspotter_data['subdomains'])
        
        # From Google CT results
        google_ct_data = ct_data.get('google_ct', {})
        if isinstance(google_ct_data, dict) and 'subdomains' in google_ct_data:
            subdomains.update(google_ct_data['subdomains'])
        
        # From Wayback Machine results
        wayback_data = self.results.get('passive_data', {}).get('wayback_machine', {})
        if isinstance(wayback_data, dict) and 'subdomains' in wayback_data:
            subdomains.update(wayback_data['subdomains'])
        
        logging.info(f"Extracted {len(subdomains)} subdomains from passive sources")
        return subdomains

    def _extract_subdomains_from_active(self) -> Set[str]:
        """Extract subdomains from active discovery"""
        subdomains = set()
        
        active_data = self.results.get('active_discovery', {})
        
        # From brute force results
        bruteforce_results = active_data.get('bruteforce', [])
        if isinstance(bruteforce_results, list):
            subdomains.update(bruteforce_results)
        
        # From zone transfer results
        zone_transfer_results = active_data.get('dns_zone_transfer', [])
        if isinstance(zone_transfer_results, list):
            for domain in zone_transfer_results:
                if isinstance(domain, str) and self.domain in domain:
                    subdomains.add(f"{domain}.{self.domain}")
        
        logging.info(f"Extracted {len(subdomains)} subdomains from active discovery")
        return subdomains

    def _extract_subdomains_from_dns(self) -> Set[str]:
        """Extract subdomains from DNS records"""
        subdomains = set()
        
        dns_records = self.results.get('dns_records', {})
        
        # Extract from CNAME records
        cname_records = dns_records.get('CNAME', [])
        for cname in cname_records:
            if isinstance(cname, str) and self.domain in cname:
                subdomains.add(cname)
        
        # Extract from MX records (mail servers often reveal subdomains)
        mx_records = dns_records.get('MX', [])
        for mx in mx_records:
            if isinstance(mx, str):
                # MX records format: "priority domain"
                parts = mx.split()
                if len(parts) > 1 and self.domain in parts[1]:
                    subdomains.add(parts[1])
        
        # Extract from NS records
        ns_records = dns_records.get('NS', [])
        for ns in ns_records:
            if isinstance(ns, str) and self.domain in ns:
                subdomains.add(ns)
        
        logging.info(f"Extracted {len(subdomains)} subdomains from DNS records")
        return subdomains

    def _verify_subdomains(self, subdomains: Set[str]) -> List[str]:
        """Verify subdomains are actually resolvable"""
        verified = []
        
        logging.info(f"Verifying {len(subdomains)} discovered subdomains...")
        
        for subdomain in subdomains:
            try:
                # Try to resolve the domain
                result = socket.gethostbyname(subdomain)
                verified.append(subdomain)
                logging.info(f"Verified subdomain: {subdomain} -> {result}")
            except socket.gaierror:
                # Try with DoH as fallback
                if self.config.doh_fallback:
                    doh_result = self._doh_query(subdomain)
                    if doh_result:
                        verified.append(subdomain)
                        logging.info(f"Verified subdomain via DoH: {subdomain}")
                continue
        
        return verified

    # === ERROR HANDLING ===

    def _handle_enumeration_errors(self, method_name: str, exception: Exception):
        """Centralized error handling with appropriate logging"""
        logging.error(f"Error in {method_name}: {str(exception)}")
        
        # Implement specific error recovery strategies
        if "rate limit" in str(exception).lower():
            logging.warning("Rate limit detected, implementing backoff")
            time.sleep(random.randint(5, 15))
        elif "quota" in str(exception).lower():
            logging.warning("API quota exceeded, pausing operations")
            time.sleep(60)

class RateLimiter:
    """Token bucket rate limiter implementation"""
    
    def __init__(self, rate: int):
        self.rate = rate
        self.tokens = rate
        self.last_update = time.time()
    
    def acquire(self):
        while self.tokens < 1:
            self._add_tokens()
            time.sleep(0.1)
        self.tokens -= 1
    
    def _add_tokens(self):
        now = time.time()
        elapsed = now - self.last_update
        new_tokens = elapsed * self.rate
        self.tokens = min(self.rate, self.tokens + new_tokens)
        self.last_update = now

# === USAGE EXAMPLE ===
if __name__ == "__main__":
    domain = "online.uom.lk"
    enumerator = DomainEnumeration(domain)
    
    # Run comprehensive enumeration
    enumerator.passive_enumeration()
    enumerator.dns_enumeration()
    enumerator.enhanced_active_enumeration()
    
    # Get final results
    final_subdomains = enumerator.correlate_results()
    print(f"Found {len(final_subdomains)} subdomains:")
    for subdomain in final_subdomains:
        print(f"  - {subdomain}")<|MERGE_RESOLUTION|>--- conflicted
+++ resolved
@@ -10,16 +10,11 @@
 import random
 import json
 
-<<<<<<< HEAD
-# from . import utils
-import utils
-=======
 import os
 import sys
 sys.path.append(os.path.abspath(os.path.join(os.path.dirname(__file__), '..')))
 import modules.utils as utils
 
->>>>>>> 9f172e71
 class EnumerationConfig:
     """Configuration management for enumeration parameters"""
     
@@ -33,8 +28,6 @@
         self.rate_limiting_enabled = True
 
 class DomainEnumeration:
-<<<<<<< HEAD
-=======
     def subdomain_discovery(self, wordlist=None):
         """
         Public method to perform subdomain discovery and store results in self.results['subdomains'].
@@ -54,7 +47,6 @@
         verified = self._verify_subdomains(discovered)
         self.results['subdomains'] = verified
         return verified
->>>>>>> 9f172e71
     def __init__(self, domain, config=None):
         self.domain = domain
         self.config = config or EnumerationConfig()
